--- conflicted
+++ resolved
@@ -279,9 +279,6 @@
   },
   {
    "cell_type": "code",
-<<<<<<< HEAD
-   "execution_count": 12,
-=======
    "execution_count": 16,
    "metadata": {},
    "outputs": [
@@ -322,7 +319,6 @@
   {
    "cell_type": "code",
    "execution_count": 17,
->>>>>>> c0bb6516
    "metadata": {},
    "outputs": [],
    "source": [
