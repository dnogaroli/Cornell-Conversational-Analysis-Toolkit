from setuptools import setup, find_packages

setup(
    name = "convokit",
    author = "Jonathan P. Chang, Caleb Chiam, Liye Fu, Andrew Wang, Justine Zhang, Cristian Danescu-Niculescu-Mizil",
    author_email = "cristian@cs.cornell.edu",
    url = "https://github.com/CornellNLP/Cornell-Conversational-Analysis-Toolkit",
    description = "Cornell Conversational Analysis Toolkit",
<<<<<<< HEAD
    version = "2.1.12",
=======
    version = "2.2.0",
>>>>>>> 465c42dd
    packages = ["convokit",
                "convokit.coordination",
                "convokit.hyperconvo",
                "convokit.model",
                "convokit.politeness_api",
                "convokit.politeness_api.features",
                "convokit.politenessStrategies",
                "convokit.userConvoDiversity",
                "convokit.user_convo_helpers",
                "convokit.text_processing",
		        "convokit.phrasing_motifs",
                "convokit.prompt_types"],
    package_data = {"convokit": ["data/*.txt"]},
    install_requires = [
        "matplotlib>=3.0.0",
        "pandas>=0.23.4",
        "msgpack-numpy==0.4.3.2",
        "spacy==2.0.12",
        "scipy>=1.1.0",
        "scikit-learn>=0.20.0",
        "nltk>=3.4",
        "dill==0.2.9"
    ]
)<|MERGE_RESOLUTION|>--- conflicted
+++ resolved
@@ -6,11 +6,7 @@
     author_email = "cristian@cs.cornell.edu",
     url = "https://github.com/CornellNLP/Cornell-Conversational-Analysis-Toolkit",
     description = "Cornell Conversational Analysis Toolkit",
-<<<<<<< HEAD
-    version = "2.1.12",
-=======
     version = "2.2.0",
->>>>>>> 465c42dd
     packages = ["convokit",
                 "convokit.coordination",
                 "convokit.hyperconvo",
