import numpy as np
import scipy.stats
from convokit.transformer import Transformer
<<<<<<< HEAD
from typing import Dict, Optional
from convokit.model import Corpus
=======
from typing import Dict, Optional, Callable
from convokit.model import Corpus, Conversation
>>>>>>> f3ed482a
from .hypergraph import Hypergraph

degree_stat_funcs = {
    "max": np.max,
    "argmax": np.argmax,
    "norm.max": lambda l: np.max(l) / np.sum(l),
    "2nd-largest": lambda l: np.partition(l, -2)[-2] if len(l) > 1 else np.nan,
    "2nd-argmax": lambda l: (-l).argsort()[1] if len(l) > 1 else np.nan,
    "norm.2nd-largest": lambda l: np.partition(l, -2)[-2] / np.sum(l) if len(l) > 1 else np.nan,
    "mean": np.mean,
    "mean-nonzero": lambda l: np.mean(l[l != 0]),
    "prop-nonzero": lambda l: np.mean(l != 0),
    "prop-multiple": lambda l: np.mean(l[l != 0] > 1),
    "entropy": scipy.stats.entropy,
    "2nd-largest / max": lambda l: np.partition(l, -2)[-2] / np.max(l) if len(l) > 1 else np.nan
}

motif_stat_funcs = {
    "is-present": lambda l: len(l) > 0,
    "count": len
}

class HyperConvo(Transformer):
    """
    Encapsulates computation of hypergraph features for a particular
    corpus.

    fit_transform() retrieves features from the corpus conversational
    threads using retrieve_feats, and stores it in the corpus's conversations'
    meta field under the key "hyperconvo"

    Either use the features directly, or use the other transformers, threadEmbedder (https://zissou.infosci.cornell.edu/socialkit/documentation/threadEmbedder.html)
    or communityEmbedder (https://zissou.infosci.cornell.edu/socialkit/documentation/communityEmbedder.html) to embed threads or communities respectively in a low-dimensional
    space for further analysis or visualization.

    As features, we compute the degree distribution statistics from Table 4 of
    http://www.cs.cornell.edu/~cristian/Patterns_of_participant_interactions.html,
    for both a whole conversation and its midthread, and for indegree and
    outdegree distributions of C->C, C->c and c->c edges, as in the paper.
    We also compute the presence and count of each motif type specified in Fig 2.
    However, we do not include features making use of reaction edges, due to our
    inability to release the Facebook data used in the paper (which reaction
    edges are most naturally suited for). In particular, we do not include edge
    distribution statistics from Table 4, as these rely on the presence of
    reaction edges. We hope to implement a more general version of these
    reaction features in an upcoming release.

    :param prefix_len: Length (in number of utterances) of each thread to
            consider when constructing its hypergraph
    :param min_thread_len: Only consider threads of at least this length
    :param include_root: True if root utterance should be included in the utterance thread,
                         False otherwise, i.e. thread begins from top level comment. (Affects prefix_len and min_thread_len counts.)
                         (If include_root is True, then each Conversation will have metadata for one thread, otherwise each Conversation
                         will have metadata for multiple threads - equal to the number of top-level comments.)
    """

    def __init__(self, prefix_len: int = 10, min_thread_len: int = 10, feat_name: str = "hyperconvo"):
        self.prefix_len = prefix_len
        self.min_thread_len = min_thread_len
        self.feat_name = feat_name

    def transform(self, corpus: Corpus, selector: Optional[Callable[[Conversation], bool]] = lambda convo: True) -> Corpus:
        """
        transform() retrieves features from the corpus conversational
        threads using retrieve_feats() and annotates Conversations with this data

        :param corpus: Corpus object to retrieve feature information from
        :param selector: a (lambda) function that takes a Conversation and returns True / False; function selects
        conversations to be annotated with hypergraph features. By default, all conversations will be annotated.

        :return: corpus with conversations having a new meta field "hyperconvo" containing the stats generated by retrieve_feats().
        """

        convo_id_to_feats = self.retrieve_feats(corpus)
<<<<<<< HEAD
        for convo_id, feats in convo_id_to_feats.items():
            convo = corpus.get_conversation(convo_id)
            convo.add_meta(self.feat_name, feats)
=======
>>>>>>> f3ed482a

        for convo in corpus.iter_conversations():
            convo.add_meta("hyperconvo", convo_id_to_feats.get(convo.id, None))
        return corpus

    @staticmethod
    def _node_type_name(b: bool) -> str:
        """
        Helper method to get node type name (C or c)

        :param b: Bool, where True indicates node is a Hypernode
        :return: "C" if True, "c" if False
        """
        return "C" if b else "c"

    @staticmethod
    def _degree_feats(graph: Optional[Hypergraph] = None, name_ext: str = "") -> Dict:
        """
        Helper method for retrieve_feats().
        Generate statistics on degree-related features in a Hypergraph (G), or a Hypergraph
        constructed from provided utterances (uts)

        :param utts: utterances to construct Hypergraph from
        :param graph: Hypergraph to calculate degree features statistics from
        :param name_ext: Suffix to append to feature name
        :param exclude_id: id of utterance to exclude from Hypergraph construction
        :return: A stats dictionary, i.e. a dictionary of feature names to feature values. For degree-related features specifically.
        """

        stats = {}
        for from_hyper in [False, True]:
            for to_hyper in [False, True]:
                if not from_hyper and to_hyper: continue  # skip c -> C
                outdegrees = np.array(graph.outdegrees(from_hyper, to_hyper))
                indegrees = np.array(graph.indegrees(from_hyper, to_hyper))

                for stat, stat_func in degree_stat_funcs.items():
                    stats["{}[outdegree over {}->{} {}responses]".format(stat,
                                                                         HyperConvo._node_type_name(from_hyper),
                                                                         HyperConvo._node_type_name(to_hyper),
                                                                         name_ext)] = stat_func(outdegrees)
                    stats["{}[indegree over {}->{} {}responses]".format(stat,
                                                                        HyperConvo._node_type_name(from_hyper),
                                                                        HyperConvo._node_type_name(to_hyper),
                                                                        name_ext)] = stat_func(indegrees)
        return stats

    @staticmethod
    def _motif_feats(graph: Hypergraph = None, name_ext: str = "") -> Dict:
        """
        Helper method for retrieve_feats().
        Generate statistics on motif-related features in a Hypergraph (G), or a Hypergraph
        constructed from provided utterances (uts)

        :param utts: utterances to construct Hypergraph from
        :param graph: Hypergraph to calculate degree features statistics from
        :param name_ext: Suffix to append to feature name
        :param exclude_id: id of utterance to exclude from Hypergraph construction
        :return: A dictionary from a thread root id to its stats dictionary, which is a dictionary from feature names to feature values. For motif-related features specifically.
        """
        stats = {}
        for motif, motif_func in [
            ("reciprocity motif", graph.reciprocity_motifs),
            ("external reciprocity motif", graph.external_reciprocity_motifs),
            ("dyadic interaction motif", graph.dyadic_interaction_motifs),
            ("incoming triads", graph.incoming_triad_motifs),
            ("outgoing triads", graph.outgoing_triad_motifs)]:
            motifs = motif_func()
            for stat, stat_func in motif_stat_funcs.items():
                stats["{}[{}{}]".format(stat, motif, name_ext)] = stat_func(motifs)
        return stats

    def retrieve_feats(self, corpus: Corpus, selector: Callable[[Conversation], bool] = lambda convo: True) -> Dict[str, Dict]:
        """
        Retrieve all hypergraph features for a given corpus (viewed as a set
        of conversation threads).

        See init() for further documentation.
        :param corpus: target Corpus
        :param selector: (lambda) function selecting the Conversations that features should be computed for.
        :return: A dictionary from a thread root id to its stats dictionary,
            which is a dictionary from feature names to feature values. For degree-related
            features specifically.
        """

        threads_stats = dict()

        for convo in corpus.iter_conversations(selector):
            ordered_utts = convo.get_chronological_utterance_list()
            if len(ordered_utts) < self.min_thread_len: continue
            utts = ordered_utts[:self.prefix_len]
            stats = {}
            G = Hypergraph.init_from_utterances(utterances=utts)
            G_mid = Hypergraph.init_from_utterances(utterances=utts[1:]) # exclude root
            for k, v in HyperConvo._degree_feats(graph=G).items(): stats[k] = v
            for k, v in HyperConvo._motif_feats(graph=G).items(): stats[k] = v
            for k, v in HyperConvo._degree_feats(graph=G_mid, name_ext="mid-thread ").items(): stats[k] = v
            for k, v in HyperConvo._motif_feats(graph=G_mid, name_ext=" over mid-thread").items(): stats[k] = v
            threads_stats[convo.id] = stats
        return threads_stats<|MERGE_RESOLUTION|>--- conflicted
+++ resolved
@@ -1,13 +1,8 @@
 import numpy as np
 import scipy.stats
 from convokit.transformer import Transformer
-<<<<<<< HEAD
-from typing import Dict, Optional
-from convokit.model import Corpus
-=======
 from typing import Dict, Optional, Callable
 from convokit.model import Corpus, Conversation
->>>>>>> f3ed482a
 from .hypergraph import Hypergraph
 
 degree_stat_funcs = {
@@ -82,12 +77,6 @@
         """
 
         convo_id_to_feats = self.retrieve_feats(corpus)
-<<<<<<< HEAD
-        for convo_id, feats in convo_id_to_feats.items():
-            convo = corpus.get_conversation(convo_id)
-            convo.add_meta(self.feat_name, feats)
-=======
->>>>>>> f3ed482a
 
         for convo in corpus.iter_conversations():
             convo.add_meta("hyperconvo", convo_id_to_feats.get(convo.id, None))
