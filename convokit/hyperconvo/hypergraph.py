--- conflicted
+++ resolved
@@ -1,11 +1,8 @@
 import itertools
 from typing import Tuple, List, Dict, Optional, Collection
-<<<<<<< HEAD
 from .triadMotif import TriadMotif, MotifType
-=======
+from collections import defaultdict
 from convokit import Utterance, User
->>>>>>> 70b9ac16
-from collections import defaultdict
 
 class Hypergraph:
     """
@@ -17,12 +14,7 @@
     """
     def __init__(self, utterances):
         # public
-<<<<<<< HEAD
-        self.utterances = utterances
-        self.nodes = dict()
-=======
         self.nodes: Dict[str, Utterance] = dict()
->>>>>>> 70b9ac16
         self.hypernodes = dict()
         self.users = dict()
 
