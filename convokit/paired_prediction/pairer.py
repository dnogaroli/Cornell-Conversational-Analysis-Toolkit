--- conflicted
+++ resolved
@@ -11,13 +11,6 @@
 
     Pairer sets this pairing up. For this example:
 
-<<<<<<< HEAD
-    - the obj_type is 'utterance' (since we compare utterances)
-    - the pairing_func is supposed to extract the identifier that would identify the object as part of the pair.
-    In this case, that would be the Utterance's conversation id since we want utterances from the same conversation.
-    - we need to distinguish between utterances where Rachel speaks to Monica vs. Chandler. the pos_label_func and neg_label_func is how we can specify this (e.g. lambda utt: utt.meta['target']), where positive instances might be arbitrarily refer to targetting Monica, and negative for targetting Chandler.
-    - pair_mode denotes how many pairs to use per context. For example, a Conversation will likely have Rachel address Monica and Chandler each multiple times. This means that there are multiple positive and negative instances that can be used to form pairs. We could randomly pick one pair of instances ('random'), or the first pair of instances ('first') or the maximum pairs of instances ('maximize').
-=======
     - The obj_type is 'utterance' (since we compare utterances)
     - The pairing_func is supposed to extract the identifier that would identify the object as part of the pair. In this case, that would be the Utterance's conversation id since we want utterances from the same conversation.
     - We need to distinguish between utterances where Rachel speaks to Monica vs. Chandler.
@@ -27,7 +20,6 @@
         This means that there are multiple positive and negative instances that can be used to form pairs.
         We could randomly pick one pair of instances ('random'), or the first pair of instances ('first'),
         or the maximum pairs of instances ('maximize').
->>>>>>> c0bb6516
 
     Pairer saves this pairing information into the object metadata.
 
