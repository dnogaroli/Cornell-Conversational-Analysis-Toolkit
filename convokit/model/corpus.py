from typing import List, Collection, Callable, Set, Generator, Tuple, Optional, ValuesView, Union
import numpy as np
import pandas as pd
from .corpusHelper import *
from convokit.util import deprecation, warn
from .convoKitIndex import ConvoKitIndex
import random
from .convoKitMeta import ConvoKitMeta


class Corpus:
    """Represents a dataset, which can be loaded from a folder or a
	list of utterances.

	:param filename: Path to a folder containing a Corpus or to an utterances.jsonl / utterances.json file to load
	:param utterances: List of utterances to initialize Corpus from
	:param utterance_start_index: if the corpus folder contains utterances.jsonl, specify the line number (zero-indexed)
		to begin parsing utterances from
	:param utterance_end_index: if the corpus folder contains utterances.jsonl, specify the line number (zero-indexed)
		of the last utterance to be parsed.
	:param merge_lines: whether to merge adjacent lines from same speaker if the two utterances belong to the
		same conversation
	:param exclude_utterance_meta: utterance metadata to be ignored
	:param exclude_conversation_meta: conversation metadata to be ignored
	:param exclude_speaker_meta: speaker metadata to be ignored
	:param exclude_overall_meta: overall metadata to be ignored
	:param version: version no. of corpus
	"""

    def __init__(self, filename: Optional[str] = None, utterances: Optional[List[Utterance]] = None,
                 utterance_start_index: int = None, utterance_end_index: int = None, merge_lines: bool = False,
                 exclude_utterance_meta: Optional[List[str]] = None,
                 exclude_conversation_meta: Optional[List[str]] = None,
                 exclude_speaker_meta: Optional[List[str]] = None,
                 exclude_overall_meta: Optional[List[str]] = None,
                 version: Optional[int] = None):

        if filename is None:
            self.original_corpus_path = None
        elif os.path.isdir(filename):
            self.original_corpus_path = filename
        else:
            self.original_corpus_path = os.path.dirname(filename)

        self.meta_index = ConvoKitIndex(self)
        self.meta = ConvoKitMeta(self.meta_index, 'corpus')

        self.vector_reprs = {}

        convos_meta = defaultdict(dict)
        if exclude_utterance_meta is None: exclude_utterance_meta = []
        if exclude_conversation_meta is None: exclude_conversation_meta = []
        if exclude_speaker_meta is None: exclude_speaker_meta = []
        if exclude_overall_meta is None: exclude_overall_meta = []

        # Construct corpus from file or directory
        if filename is not None:
            if os.path.isdir(filename):
                utterances = load_uttinfo_from_dir(filename, utterance_start_index,
                                                   utterance_end_index, exclude_utterance_meta)

                speakers_meta = load_speakers_meta_from_dir(filename, exclude_speaker_meta)
                convos_meta = load_convos_meta_from_dir(filename, exclude_conversation_meta)
                load_corpus_meta_from_dir(filename, self.meta, exclude_overall_meta)

                with open(os.path.join(filename, "index.json"), "r") as f:
                    idx_dict = json.load(f)
                    self.meta_index.update_from_dict(idx_dict)

                # load all processed text information, but don't load actual text.
                # also checks if the index file exists.
                # try:
                #     with open(os.path.join(filename, "processed_text.index.json"), "r") as f:
                #         self.processed_text = {k: {} for k in json.load(f)}
                # except:
                #     pass

                if version is not None:
                    if self.meta_index.version != version:
                        warn("Requested version does not match file version, "
                             "using file version: {}".format(self.meta_index.version))

                # unpack binary data for utterances
                unpack_binary_data_for_utts(utterances, filename, self.meta_index.utterances_index,
                                            exclude_utterance_meta, KeyMeta)
                # unpack binary data for speakers
                unpack_binary_data(filename, speakers_meta, self.meta_index.speakers_index, "speaker",
                                   exclude_speaker_meta)

                # unpack binary data for conversations
                unpack_binary_data(filename, convos_meta, self.meta_index.conversations_index, "convo",
                                   exclude_conversation_meta)

                # unpack binary data for overall corpus
                unpack_binary_data(filename, self.meta, self.meta_index.overall_index, "overall", exclude_overall_meta)

            else:
                speakers_meta = defaultdict(dict)
                convos_meta = defaultdict(dict)
                utterances = load_from_utterance_file(filename, utterance_start_index, utterance_end_index)

            self.utterances = dict()
            self.speakers = dict()

            initialize_speakers_and_utterances_objects(self, self.utterances, utterances, self.speakers, speakers_meta)

        elif utterances is not None:  # Construct corpus from utterances list
            self.speakers = {u.speaker.id: u.speaker for u in utterances}
            self.utterances = {u.id: u for u in utterances}
            for _, speaker in self.speakers.items():
                speaker.owner = self
            for _, utt in self.utterances.items():
                utt.owner = self

        if merge_lines:
            self.utterances = merge_utterance_lines(self.utterances)

        self.conversations = initialize_conversations(self, self.utterances, convos_meta)
        self.update_speakers_data()

    @staticmethod
    def dump_helper_bin(d: Dict, d_bin: Dict, object_idx: Dict, fields_to_skip=None) -> Dict:
        """

		:param d: The dict to encode
		:param d_bin: The dict of accumulated lists of binary attribs
		:param object_idx:
		:return:
		"""
        if fields_to_skip is None:
            fields_to_skip = []

        d_out = {}
        for k, v in d.items():
            if k in fields_to_skip: continue
            try:  # try saving the field
                json.dumps(v)
                d_out[k] = v
                if k not in object_idx:
                    object_idx[k] = str(type(v))
            except (TypeError, OverflowError):  # unserializable
                d_out[k] = "{}{}{}".format(BIN_DELIM_L, len(d_bin[k]), BIN_DELIM_R)
                d_bin[k].append(v)
                object_idx[k] = "bin"  # overwrite non-bin type annotation if necessary
        return d_out

    def dump(self, name: str, base_path: Optional[str] = None,
             increment_version: bool = True,
             save_to_existing_path: bool = False,
             fields_to_skip=None) -> None:
        """
		Dumps the corpus and its metadata to disk. Automatically increments the version number.

		:param name: name of corpus
		:param base_path: base directory to save corpus in (None to save to a default directory)
		:param increment_version: whether to increment the Corpus version number when dumping
		:param save_to_existing_path: if True, save to the path you loaded the corpus from (supersedes base_path)
		:param fields_to_skip: a dictionary of {object type: list of attributes to omit when writing to disk}. object types can be one of "speaker", "utterance", "conversation", "corpus".
		"""
        if fields_to_skip is None:
            fields_to_skip = dict()
        dir_name = name
        if base_path is not None and save_to_existing_path:
            raise ValueError("Not allowed to specify both base_path and save_to_existing_path!")
        if save_to_existing_path and self.original_corpus_path is None:
            raise ValueError("Cannot use save to existing path on Corpus generated from utterance list!")
        if not save_to_existing_path:
            if base_path is None:
                base_path = os.path.expanduser("~/.convokit/")
                if not os.path.exists(base_path):
                    os.mkdir(base_path)
                base_path = os.path.join(base_path, "saved-corpora/")
                if not os.path.exists(base_path):
                    os.mkdir(base_path)
            dir_name = os.path.join(base_path, dir_name)
        else:
            dir_name = os.path.join(self.original_corpus_path, name)

        if not os.path.exists(dir_name):
            os.mkdir(dir_name)

        utterances_idx, speakers_idx, convos_idx, overall_idx = {}, {}, {}, {}  # TODO get rid of this

        dump_corpus_object(self, dir_name, "speakers.json", "speaker", "speaker", fields_to_skip)
        dump_corpus_object(self, dir_name, "conversations.json", "conversation", "convo", fields_to_skip)
        dump_utterances(self, dir_name, fields_to_skip)

        with open(os.path.join(dir_name, "corpus.json"), "w") as f:
            d_bin = defaultdict(list)
            meta_up = Corpus.dump_helper_bin(self.meta, d_bin, overall_idx, fields_to_skip.get('corpus', []))
            #            keys = ["utterances-index", "conversations-index", "speakers-index",
            #                "overall-index"]
            #            meta_minus = {k: v for k, v in overall_idx.items() if k not in keys}
            #            meta_up["overall-index"] = meta_minus
            json.dump(meta_up, f)
            for name, l_bin in d_bin.items():
                with open(os.path.join(dir_name, name + "-overall-bin.p"), "wb") as f_pk:
                    pickle.dump(l_bin, f_pk)

        with open(os.path.join(dir_name, "index.json"), "w") as f:
            json.dump(self.meta_index.to_dict(increment_version=increment_version), f)

    # with open(os.path.join(dir_name, "processed_text.index.json"), "w") as f:
    #     json.dump(list(self.processed_text.keys()), f)

    def get_utterance(self, utt_id: str) -> Utterance:
        """
		Gets Utterance of the specified id from the corpus

		:param utt_id: id of Utterance
		:return: Utterance
		"""
        return self.utterances[utt_id]

    def get_conversation(self, convo_id: str) -> Conversation:
        """
		Gets Conversation of the specified id from the corpus

		:param convo_id: id of Conversation
		:return: Conversation
		"""
        return self.conversations[convo_id]

    def get_speaker(self, speaker_id: str) -> Speaker:
        """
		Gets Speaker of the specified id from the corpus

		:param speaker_id: id of Speaker
		:return: Speaker
		"""
        return self.speakers[speaker_id]

    def get_user(self, user_id: str) -> Speaker:
        deprecation("get_user()", "get_speaker()")
        return self.get_speaker(user_id)

    def get_object(self, obj_type: str, oid: str):
        """
		General Corpus object getter. Gets Speaker / Utterance / Conversation of specified id from the Corpus

		:param obj_type: "speaker", "utterance", or "conversation"
		:param oid: object id
		:return: Corpus object of specified object type with specified object id
		"""
        assert obj_type in ["speaker", "utterance", "conversation"]
        if obj_type == "speaker":
            return self.get_speaker(oid)
        elif obj_type == "utterance":
            return self.get_utterance(oid)
        else:
            return self.get_conversation(oid)

    def has_utterance(self, utt_id: str) -> bool:
        """
		Checks if an Utterance of the specified id exists in the Corpus

		:param utt_id: id of Utterance
		:return: True if Utterance of specified id is present, False otherwise
		"""
        return utt_id in self.utterances

    def has_conversation(self, convo_id: str) -> bool:
        """
		Checks if a Conversation of the specified id exists in the Corpus

		:param convo_id: id of Conversation
		:return: True if Conversation of specified id is present, False otherwise
		"""
        return convo_id in self.conversations

    def has_speaker(self, speaker_id: str) -> bool:
        """
		Checks if a Speaker of the specified id exists in the Corpus

		:param speaker_id: id of Speaker
		:return: True if Speaker of specified id is present, False otherwise
		"""
        return speaker_id in self.speakers

    def has_user(self, speaker_id):
        deprecation("has_user()", "has_speaker()")
        return self.has_speaker(speaker_id)

    def random_utterance(self) -> Utterance:
        """
		Get a random Utterance from the Corpus

		:return: a random Utterance
		"""
        return random.choice(list(self.utterances.values()))

    def random_conversation(self) -> Conversation:
        """
		Get a random Conversation from the Corpus

		:return: a random Conversation
		"""
        return random.choice(list(self.conversations.values()))

    def random_speaker(self) -> Speaker:
        """
		Get a random Speaker from the Corpus

		:return: a random Speaker
		"""
        return random.choice(list(self.speakers.values()))

    def random_user(self) -> Speaker:
        deprecation("random_user()", "random_speaker()")
        return self.random_speaker()

    def iter_utterances(self, selector: Optional[Callable[[Utterance], bool]] = lambda utt: True) -> Generator[
        Utterance, None, None]:
        """
		Get utterances in the Corpus, with an optional selector that filters for Utterances that should be included.

		:param selector: a (lambda) function that takes an Utterance and returns True or False (i.e. include / exclude).
			By default, the selector includes all Utterances in the Corpus.
		:return: a generator of Utterances
		"""
        for v in self.utterances.values():
            if selector(v):
                yield v

<<<<<<< HEAD
	def view_utterances(self, selector: Optional[Callable[[Utterance], bool]] = lambda utt: True,
						exclude_meta: bool = False):
		"""
		View utterances in the Corpus, with an optional selector that filters for Utterances that should be included
		Returns a dataframe of the utterances with data and metadata values
		:param exclude_meta:
		:param selector:
		:return:
		"""
		ds = dict()
		for utt in self.iter_utterances(selector):
			d = utt.__dict__.copy()
			if not exclude_meta:
				for k, v in d['meta'].items():
					d['meta.'+k] = v
			del d['meta']
			ds[utt.id] = d

		df = pd.DataFrame(ds).T
		df['id'] = df['_id']
		df = df.set_index('id')
		df = df.drop(['_id', '_owner', 'obj_type', 'user', '_root'], axis=1)
		df['speaker'] = df['speaker'].map(lambda spkr: spkr.id)
		meta_columns = [k for k in df.columns if k.startswith('meta.')]
		return df[['timestamp', 'text', 'speaker', 'reply_to', 'conversation_id'] + meta_columns]

	def iter_conversations(self, selector: Optional[Callable[[Conversation], bool]] = lambda convo: True) -> Generator[
		Conversation, None, None]:
		"""
=======
    def get_utterances_dataframe(self, selector: Optional[Callable[[Utterance], bool]] = lambda utt: True,
                        exclude_meta: bool = False):
        """
		Get a DataFrame of the utterances with fields and metadata attributes, with an optional selector that filters
		utterances that should be included. Edits to the DataFrame do not change the corpus in any way.

		:param exclude_meta: whether to exclude metadata
		:param selector: a (lambda) function that takes a Utterance and returns True or False (i.e. include / exclude).
			By default, the selector includes all Utterances in the Corpus.
		:return: a pandas DataFrame
		"""
        ds = dict()
        for utt in self.iter_utterances(selector):
            d = utt.__dict__.copy()
            if not exclude_meta:
                for k, v in d['meta'].items():
                    d['meta.' + k] = v
            del d['meta']
            ds[utt.id] = d

        df = pd.DataFrame(ds).T
        df['id'] = df['_id']
        df = df.set_index('id')
        df = df.drop(['_id', '_owner', 'obj_type', 'user', '_root'], axis=1)
        df['speaker'] = df['speaker'].map(lambda spkr: spkr.id)
        meta_columns = [k for k in df.columns if k.startswith('meta.')]
        return df[['timestamp', 'text', 'speaker', 'reply_to', 'conversation_id'] + meta_columns]

    def iter_conversations(self, selector: Optional[Callable[[Conversation], bool]] = lambda convo: True) -> Generator[
        Conversation, None, None]:
        """
>>>>>>> 7e879557
		Get conversations in the Corpus, with an optional selector that filters for Conversations that should be included

		:param selector: a (lambda) function that takes a Conversation and returns True or False (i.e. include / exclude).
			By default, the selector includes all Conversations in the Corpus.
		:return: a generator of Conversations
		"""
        for v in self.conversations.values():
            if selector(v):
                yield v

<<<<<<< HEAD
	def view_conversations(self, selector: Optional[Callable[[Conversation], bool]] = lambda utt: True,
						   exclude_meta: bool = False):
		"""
		View conversations in the Corpus, with an optional selector that filters for Conversations that should be included
		Returns a dataframe of the conversations with data and metadata values
		:param selector:
		:return:
		"""
		ds = dict()
		for convo in self.iter_conversations(selector):
			d = convo.__dict__.copy()
			if not exclude_meta:
				for k, v in d['meta'].items():
					d['meta.'+k] = v
			del d['meta']
			ds[convo.id] = d

		df = pd.DataFrame(ds).T
		df['id'] = df['_id']
		df = df.set_index('id')
		return df.drop(['_owner', 'obj_type', '_utterance_ids', '_speaker_ids', 'tree', '_id'], axis=1)

	def iter_speakers(self, selector: Optional[Callable[[Speaker], bool]] = lambda speaker: True) -> Generator[Speaker, None, None]:
		"""
=======
    def get_conversations_dataframe(self, selector: Optional[Callable[[Conversation], bool]] = lambda convo: True,
                           exclude_meta: bool = False):
        """
        Get a DataFrame of the conversations with fields and metadata attributes, with an optional selector that filters
		for utterances that should be included. Edits to the DataFrame do not change the corpus in any way.

		:param exclude_meta: whether to exclude metadata
		:param selector: a (lambda) function that takes a Conversation and returns True or False (i.e. include / exclude).
			By default, the selector includes all Conversations in the Corpus.
		:return: a pandas DataFrame
		"""
        ds = dict()
        for convo in self.iter_conversations(selector):
            d = convo.__dict__.copy()
            if not exclude_meta:
                for k, v in d['meta'].items():
                    d['meta.' + k] = v
            del d['meta']
            ds[convo.id] = d

        df = pd.DataFrame(ds).T
        df['id'] = df['_id']
        df = df.set_index('id')
        return df.drop(['_owner', 'obj_type', '_utterance_ids', '_speaker_ids', 'tree', '_id'], axis=1)

    def iter_speakers(self, selector: Optional[Callable[[Speaker], bool]] = lambda speaker: True) -> Generator[
        Speaker, None, None]:
        """
>>>>>>> 7e879557
		Get Speakers in the Corpus, with an optional selector that filters for Conversations that should be included

		:param selector: a (lambda) function that takes a Speaker and returns True or False (i.e. include / exclude).
			By default, the selector includes all Speakers in the Corpus.
		:return: a generator of Speakers
		"""

<<<<<<< HEAD
		for speaker in self.speakers.values():
			if selector(speaker):
				yield speaker

	def view_speakers(self, selector: Optional[Callable[[Speaker], bool]] = lambda utt: True,
					  exclude_meta: bool = False):
		"""
		View speakers in the Corpus, with an optional selector that filters for Speakers that should be included
		Returns a dataframe of the Speakers with data and metadata values
		:param selector:
		:return:
		"""
		ds = dict()
		for spkr in self.iter_speakers(selector):
			d = spkr.__dict__.copy()
			if not exclude_meta:
				for k, v in d['meta'].items():
					d['meta.'+k] = v
			del d['meta']
			ds[spkr.id] = d

		df = pd.DataFrame(ds).T
		df['id'] = df['_id']
		df = df.set_index('id')
		return df.drop(['_owner', 'obj_type', 'utterances', 'conversations', '_id'], axis=1)

	def iter_users(self, selector=lambda speaker: True):
		deprecation("iter_users()", "iter_speakers()")
		return self.iter_speakers(selector)

	def iter_objs(self, obj_type: str, selector: Callable[[Union[Speaker, Utterance, Conversation]], bool] = lambda obj: True):
		"""
=======
        for speaker in self.speakers.values():
            if selector(speaker):
                yield speaker

    def get_speakers_dataframe(self, selector: Optional[Callable[[Speaker], bool]] = lambda utt: True,
                      exclude_meta: bool = False):
        """
        Get a DataFrame of the utterances with fields and metadata attributes, with an optional selector that filters
		utterances that should be included. Edits to the DataFrame do not change the corpus in any way.

		:param exclude_meta: whether to exclude metadata
		:param selector: selector: a (lambda) function that takes a Speaker and returns True or False
			(i.e. include / exclude). By default, the selector includes all Speakers in the Corpus.
		:return: a pandas DataFrame
		"""
        ds = dict()
        for spkr in self.iter_speakers(selector):
            d = spkr.__dict__.copy()
            if not exclude_meta:
                for k, v in d['meta'].items():
                    d['meta.' + k] = v
            del d['meta']
            ds[spkr.id] = d

        df = pd.DataFrame(ds).T
        df['id'] = df['_id']
        df = df.set_index('id')
        return df.drop(['_owner', 'obj_type', 'utterances', 'conversations', '_id'], axis=1)

    def iter_users(self, selector=lambda speaker: True):
        deprecation("iter_users()", "iter_speakers()")
        return self.iter_speakers(selector)

    def iter_objs(self, obj_type: str,
                  selector: Callable[[Union[Speaker, Utterance, Conversation]], bool] = lambda obj: True):
        """
>>>>>>> 7e879557
		Get Corpus objects of specified type from the Corpus, with an optional selector that filters for Corpus object that should be included

		:param obj_type: "speaker", "utterance", or "conversation"
		:param selector: a (lambda) function that takes a Corpus object and returns True or False (i.e. include / exclude).
			By default, the selector includes all objects of the specified type in the Corpus.
		:return: a generator of Speakers
		"""

        assert obj_type in ["speaker", "utterance", "conversation"]
        obj_iters = {"conversation": self.iter_conversations,
                     "speaker": self.iter_speakers,
                     "utterance": self.iter_utterances}

        return obj_iters[obj_type](selector)

    def get_utterance_ids(self, selector: Optional[Callable[[Utterance], bool]] = lambda utt: True) -> List[str]:
        """
		Get a list of ids of Utterances in the Corpus, with an optional selector that filters for Utterances that should be included

		:param selector: a (lambda) function that takes an Utterance and returns True or False (i.e. include / exclude).
			By default, the selector includes all Utterances in the Corpus.
		:return: list of Utterance ids
		"""
        return [utt.id for utt in self.iter_utterances(selector)]

    def get_conversation_ids(self, selector: Optional[Callable[[Conversation], bool]] = lambda convo: True) -> List[
        str]:
        """
		Get a list of ids of Conversations in the Corpus, with an optional selector that filters for Conversations that should be included

		:param selector: a (lambda) function that takes a Conversation and returns True or False (i.e. include / exclude).
			By default, the selector includes all Conversations in the Corpus.
		:return: list of Conversation ids
		"""
        return [convo.id for convo in self.iter_conversations(selector)]

    def get_speaker_ids(self, selector: Optional[Callable[[Speaker], bool]] = lambda speaker: True) -> List[
        str]:
        """
		Get a list of ids of Speakers in the Corpus, with an optional selector that filters for Speakers that should be included

		:param selector: a (lambda) function that takes a Speaker and returns True or False (i.e. include / exclude).
			By default, the selector includes all Speakers in the Corpus.
		:return: list of Speaker ids
		"""
        return [speaker.id for speaker in self.iter_speakers(selector)]

    def get_object_ids(self, obj_type: str,
                       selector: Callable[[Union[Speaker, Utterance, Conversation]], bool] = lambda obj: True):
        """
		Get a list of ids of Corpus objects of the specified type in the Corpus, with an optional selector that filters for objects that should be included

		:param obj_type: "speaker", "utterance", or "conversation"
		:param selector: a (lambda) function that takes a Corpus object and returns True or False (i.e. include / exclude).
			By default, the selector includes all objects of the specified type in the Corpus.
		:return: list of Corpus object ids
		"""
        assert obj_type in ["speaker", "utterance", "conversation"]
        return [obj.id for obj in self.iter_objs(obj_type, selector)]

    def get_usernames(self, selector: Optional[Callable[[Speaker], bool]] = lambda user: True) -> Set[str]:
        """Get names of speakers in the dataset.

		This function will be deprecated and replaced by get_speaker_ids()

		:param selector: optional function that takes in a
			`Speaker` and returns True to include the speaker's name in the
			resulting list, or False otherwise.

		:return: Set containing all speaker names selected by the selector
			function, or all speaker names in the dataset if no selector function
			was used.

		"""
        deprecation("get_usernames()", "get_speaker_ids()")
        return set([u.id for u in self.iter_speakers(selector)])

    def filter_conversations_by(self, selector: Callable[[Conversation], bool]):
        """
		Mutate the corpus by filtering for a subset of Conversations within the Corpus

		:param selector: function for selecting which functions to keep
		:return: None (mutates the corpus)
		"""

        self.conversations = {convo_id: convo for convo_id, convo in self.conversations.items() if selector(convo)}
        utt_ids = set([utt for convo in self.conversations.values() for utt in convo.get_utterance_ids()])
        self.utterances = {utt.id: utt for utt in self.utterances.values() if utt.id in utt_ids}
        speaker_ids = set([utt.speaker.id for utt in self.utterances.values()])
        self.speakers = {speaker.id: speaker for speaker in self.speakers.values() if speaker.id in speaker_ids}
        self.update_speakers_data()
        self.reinitialize_index()

    def reindex_conversations(self, new_convo_roots: List[str], preserve_corpus_meta: bool = True,
                              preserve_convo_meta: bool = True, verbose=True) -> 'Corpus':
        """
		Generates a new Corpus from current Corpus with specified list of utterance ids to use as conversation ids.

		The subtrees denoted by these utterance ids should be distinct and should not overlap, otherwise there may be unexpected behavior.

		:param new_convo_roots: List of utterance ids to use as conversation ids
		:param preserve_corpus_meta: set as True to copy original Corpus metadata to new Corpus
		:param preserve_convo_meta: set as True to copy original Conversation metadata to new Conversation metadata
			(For each new conversation, use the metadata of the conversation that the utterance belonged to.)
		:param verbose: whether to print a warning when
		:return: new Corpus with reindexed Conversations
		"""""
        new_convo_roots = set(new_convo_roots)
        for convo in self.iter_conversations():
            try:
                convo.initialize_tree_structure()
            except ValueError as e:
                if verbose:
                    warn(str(e))

        new_corpus_utts = []
        original_utt_to_convo_id = dict()

        for utt_id in new_convo_roots:
            orig_convo = self.get_conversation(self.get_utterance(utt_id).conversation_id)
            original_utt_to_convo_id[utt_id] = orig_convo.id
            try:
                subtree = orig_convo.get_subtree(utt_id)
                new_root_utt = subtree.utt
                new_root_utt.reply_to = None
                subtree_utts = [node.utt for node in subtree.bfs_traversal()]
                for utt in subtree_utts:
                    utt.conversation_id = utt_id
                new_corpus_utts.extend(subtree_utts)
            except ValueError:
                continue

        new_corpus = Corpus(utterances=new_corpus_utts)

        if preserve_corpus_meta:
            new_corpus.meta.update(self.meta)

        if preserve_convo_meta:
            for convo in new_corpus.iter_conversations():
                convo.meta['original_convo_meta'] = self.get_conversation(original_utt_to_convo_id[convo.id]).meta
                convo.meta['original_convo_id'] = original_utt_to_convo_id[convo.id]
        if verbose:
            missing_convo_roots = list(set(new_convo_roots) - set(new_corpus.get_conversation_ids()))
            if len(missing_convo_roots) > 0:
                warn("Failed to find some of the specified new convo roots:\n")
                print(missing_convo_roots)

        return new_corpus

    def get_meta(self) -> Dict:
        return self.meta

    def add_meta(self, key: str, value) -> None:
        self.meta[key] = value

    def speaking_pairs(self, selector: Optional[Callable[[Speaker, Speaker], bool]] = lambda speaker1, speaker2: True,
                       speaker_ids_only: bool = False) -> Set[Tuple[str, str]]:
        """Get all directed speaking pairs (a, b) of speakers such that a replies
			to b at least once in the dataset.

		:param selector: optional function that takes in
			a Speaker and a replied-to Speaker and returns True to include
			the pair in the result, or False otherwise.
		:param speaker_ids_only: if True, return just pairs of
			speaker names rather than speaker objects.
		:type speaker_ids_only: bool

		:return: Set containing all speaking pairs selected by the selector
			function, or all speaking pairs in the dataset if no selector
			function was used.
		"""
        pairs = set()
        for utt2 in self.iter_utterances():
            if utt2.speaker is not None and utt2.reply_to is not None and utt2.reply_to in self.utterances:
                utt1 = self.get_utterance(utt2.reply_to)
                if utt1.speaker is not None:
                    if selector(utt2.speaker, utt1.speaker):
                        pairs.add((utt2.speaker.id, utt1.speaker.id) if
                                  speaker_ids_only else (utt2.speaker, utt1.speaker))
        return pairs

    def pairwise_exchanges(self, selector: Optional[Callable[[Speaker, Speaker], bool]] = None,
                           speaker_names_only: bool = False) -> Dict[Tuple, List[Utterance]]:
        """
		Get all directed pairwise exchanges in the dataset.

		:param selector: optional function that takes in a
			speaker speaker and a replied-to speaker and returns True to include
			the pair in the result, or False otherwise.
		:param speaker_names_only: if True, index conversations
			by speaker names rather than speaker objects.
		:type speaker_names_only: bool

		:return: Dictionary mapping (speaker, target) tuples to a list of
			utterances given by the speaker in reply to the target.
		"""
        pairs = defaultdict(list)
        for u2 in self.utterances.values():
            if u2.speaker is not None and u2.reply_to is not None:
                u1 = self.utterances[u2.reply_to]
                if u1.speaker is not None:
                    if selector is None or selector(u2.speaker, u1.speaker):
                        key = (u2.speaker.id, u1.speaker.id) if speaker_names_only else (u2.speaker, u1.speaker)
                        pairs[key].append(u2)
        return pairs

    def iterate_by(self, iter_type: str,
                   is_utterance_question: Callable[[str], bool]) -> Generator[Tuple[str, str, str], None, None]:
        """
		Iterator for utterances.

		Can give just questions, just answers or questions followed by their answers
		"""

        pair_delim = '-q-a-'
        i = -1
        for utterance in self.utterances.values():
            if utterance.reply_to is not None:
                root_text = self.utterances[utterance.reply_to].text
                if is_utterance_question(root_text):
                    i += 1
                    if iter_type == 'answers':
                        pair_idx = utterance.reply_to + pair_delim + str(utterance.id)
                        yield utterance.id, utterance.text, pair_idx
                        continue
                    question = self.utterances[utterance.reply_to]
                    pair_idx = str(question.id) + pair_delim + str(utterance.id)
                    yield question.id, question.text, pair_idx
                    if iter_type == 'both':
                        pair_idx = utterance.reply_to + pair_delim + str(utterance.id)
                        yield utterance.id, utterance.text, pair_idx

    @staticmethod
    def _merge_utterances(utts1: List[Utterance], utts2: List[Utterance], warnings: bool) -> ValuesView[Utterance]:
        """
		Helper function for merge().

		Combine two collections of utterances into a single dictionary of Utterance id -> Utterance.

		If metadata of utterances in the two collections share the same key, but different values,
		the second collections' utterance metadata will be used.

		May mutate original collections of Utterances.

		Prints warnings when:
		1) Utterances with same id from this and other collection do not share the same data
		2) Utterance metadata has different values for the same key, and overwriting occurs

		:param utts1: First collection of Utterances
		:param utts2: Second collection of Utterances
		:param warnings: whether to print warnings when conflicting data is found.
		:return: ValuesView for merged set of utterances
		"""
        seen_utts = dict()

        # Merge UTTERANCE metadata
        # Add all the utterances from this corpus
        for utt in utts1:
            seen_utts[utt.id] = utt

        # Add all the utterances from the other corpus, checking for data sameness and updating metadata as appropriate
        for utt in utts2:
            if utt.id in seen_utts:
                prev_utt = seen_utts[utt.id]
                if prev_utt == utt:
                    # other utterance metadata is ignored if data is not matched
                    for key, val in utt.meta.items():
                        if key in prev_utt.meta and prev_utt.meta[key] != val:
                            if warnings:
                                warn("Found conflicting values for Utterance {} for metadata key: {}. "
                                     "Overwriting with other corpus's Utterance metadata.".format(repr(utt.id),
                                                                                                  repr(key)))
                        prev_utt.meta[key] = val
                else:
                    if warnings:
                        warn("Utterances with same id do not share the same data:\n" +
                             str(prev_utt) + "\n" +
                             str(utt) + "\n" +
                             "Ignoring second corpus's utterance."
                             )
            else:
                seen_utts[utt.id] = utt

        return seen_utts.values()

    @staticmethod
    def _collect_speaker_data(utt_sets: Collection[Collection[Utterance]]) -> Tuple[
        Dict[str, Dict[str, str]], Dict[str, Dict[str, bool]]]:
        """
		Helper function for merge().

		Iterates through the input set of utterances, to collect Speaker data and metadata.

		Collect Speaker metadata in another Dictionary indexed by Speaker ID

		Track if conflicting speaker metadata is found in another dictionary

		:param utt_sets: Collections of collections of Utterances to extract Speakers from
		:return: speaker metadata and the corresponding tracker
		"""
        # Collect SPEAKER data and metadata
        speakers_meta = defaultdict(lambda: defaultdict(str))
        speakers_meta_conflict = defaultdict(lambda: defaultdict(bool))
        for utt_set in utt_sets:
            for utt in utt_set:
                for meta_key, meta_val in utt.speaker.meta.items():
                    curr = speakers_meta[utt.speaker][meta_key]
                    if curr != meta_val:
                        if curr != "":
                            speakers_meta_conflict[utt.speaker][meta_key] = True
                        speakers_meta[utt.speaker][meta_key] = meta_val

        return speakers_meta, speakers_meta_conflict

    @staticmethod
    def _update_corpus_speaker_data(new_corpus, speakers_meta: Dict, speakers_meta_conflict: Dict,
                                    warnings: bool) -> None:
        """
		Helper function for merge().

		Update new_corpus's Speakers' data (utterance and conversation lists) and metadata

		Prints a warning if multiple values are found for any speaker's metadata key; latest speaker metadata is used

		:param speakers_meta: Dictionary indexed by Speaker ID, containing the collected Speaker metadata
		:param speakers_meta_conflict: Dictionary indexed by Speaker ID, indicating if there were value conflicts for the associated meta keys
		:return: None (mutates the new_corpus's Speakers)
		"""
        # Update SPEAKER data and metadata with merged versions
        for speaker in new_corpus.iter_speakers():
            for meta_key, meta_val in speakers_meta[speaker].items():
                if speakers_meta_conflict[speaker][meta_key]:
                    if warnings:
                        warn("Multiple values found for {} for metadata key: {}. "
                             "Taking the latest one found".format(speaker, repr(meta_key)))
                speaker.meta[meta_key] = meta_val

    def _reinitialize_index_helper(self, new_index, old_index, obj_type):
        """
		Helper for reinitializing the index of the different Corpus object types
		:param new_index: new ConvoKitIndex object
		:param old_index: original ConvoKitIndex object
		:param obj_type: utterance, speaker, or conversation
		:return: None (mutates new_index)
		"""
        new_obj_index = new_index.indices[obj_type]
        old_obj_index = old_index.indices[obj_type]

        for obj in self.iter_objs(obj_type):
            for key, value in obj.meta.items():
                if key in new_obj_index:
                    if new_obj_index[key] is None and value is not None:
                        new_obj_index[key] = str(type(value))
                else:
                    if key in old_obj_index:
                        new_obj_index[key] = old_obj_index[key]
                    else:
                        new_obj_index[key] = str(type(value))

    def reinitialize_index(self):
        """
		Reinitialize the Corpus Index. Called during merge().
		Re-uses original Index values where possible, and avoids having NoneType as the class-type for any key.
		Checks metadata of all Corpus objects of each type to ensure that all keys are accounted for.

		:return: None (sets the .meta_index of Corpus)
		"""
        old_index = self.meta_index
        new_index = ConvoKitIndex(self)

        self._reinitialize_index_helper(new_index, old_index, "utterance")
        self._reinitialize_index_helper(new_index, old_index, "speaker")
        self._reinitialize_index_helper(new_index, old_index, "conversation")

        for key, value in self.meta.items():  # overall
            new_index.overall_index[key] = str(type(value))

        new_index.version = old_index.version
        self.meta_index = new_index

    def merge(self, other_corpus, warnings: bool = True):
        """
		Merges this corpus with another corpus.

		Utterances with the same id must share the same data, otherwise the other corpus utterance data & metadata
		will be ignored. A warning is printed when this happens.

		If metadata of this corpus (or its conversations / utterances) shares a key with the metadata of the
		other corpus, the other corpus's metadata (or its conversations / utterances) values will be used. A warning
		is printed when this happens.

		May mutate original and other corpus in the process.

		(Updates internal ConvoKit Index to match post-merge state and uses this Corpus's version number.)

		:param other_corpus: Corpus
		:param warnings: print warnings when data conflicts are encountered
		:return: new Corpus constructed from combined lists of utterances
		"""
        utts1 = list(self.iter_utterances())
        utts2 = list(other_corpus.iter_utterances())
        combined_utts = self._merge_utterances(utts1, utts2, warnings=warnings)
        new_corpus = Corpus(utterances=list(combined_utts))
        # Note that we collect Speakers from the utt sets directly instead of the combined utts, otherwise
        # differences in Speaker meta will not be registered for duplicate Utterances (because utts would be discarded
        # during merging)
        speakers_meta, speakers_meta_conflict = self._collect_speaker_data([utts1, utts2])
        Corpus._update_corpus_speaker_data(new_corpus, speakers_meta, speakers_meta_conflict, warnings=warnings)

        # Merge CORPUS metadata
        new_corpus.meta = self.meta
        for key, val in other_corpus.meta.items():
            if key in new_corpus.meta and new_corpus.meta[key] != val:
                if warnings:
                    warn("Found conflicting values for Corpus metadata key: {}. "
                         "Overwriting with other Corpus's metadata.".format(repr(key)))
            new_corpus.meta[key] = val

        # Merge CONVERSATION metadata
        convos1 = self.iter_conversations()
        convos2 = other_corpus.iter_conversations()

        for convo in convos1:
            new_corpus.get_conversation(convo.id).meta = convo.meta

        for convo in convos2:
            for key, val in convo.meta.items():
                curr_meta = new_corpus.get_conversation(convo.id).meta
                if key in curr_meta and curr_meta[key] != val:
                    if warnings:
                        warn("Found conflicting values for Conversation {} for metadata key: {}. "
                             "Overwriting with other corpus's Conversation metadata.".format(repr(convo.id), repr(key)))
                curr_meta[key] = val

        new_corpus.update_speakers_data()
        new_corpus.reinitialize_index()

        return new_corpus

    def add_utterances(self, utterances=List[Utterance], warnings: bool = False, with_checks=True):
        """
		Add utterances to the Corpus.

		If the corpus has utterances that share an id with an utterance in the input utterance list,

		Optional warnings will be printed:
		- if the utterances with same id do not share the same data (added utterance is ignored)
		- added utterances' metadata have the same key but different values (added utterance's metadata will overwrite)

		:param utterances: Utterances to be added to the Corpus
		:param warnings: set to True for warnings to be printed
		:param with_checks: set to True if checks on utterance and metadata overlaps are desired. Set to False if newly added utterances are guaranteed to be new and share the same set of metadata keys.
		:return: a Corpus with the utterances from this Corpus and the input utterances combined
		"""
        if with_checks:
            helper_corpus = Corpus(utterances=utterances)
            return self.merge(helper_corpus, warnings=warnings)
        else:
            new_speakers = {u.speaker.id: u.speaker for u in utterances}
            new_utterances = {u.id: u for u in utterances}
            for speaker in new_speakers.values():
                speaker.owner = self
            for utt in new_utterances.values():
                utt.owner = self

            # update corpus speakers
            for new_speaker_id, new_speaker in new_speakers.items():
                if new_speaker_id not in self.speakers:
                    self.speakers[new_speaker_id] = new_speaker

            # update corpus utterances + (link speaker -> utt)
            for new_utt_id, new_utt in new_utterances.items():
                if new_utt_id not in self.utterances:
                    self.utterances[new_utt_id] = new_utt
                    self.speakers[new_utt.speaker.id]._add_utterance(new_utt)

            # update corpus conversations + (link convo <-> utt)
            new_convos = defaultdict(list)
            for utt in new_utterances.values():
                if utt.conversation_id in self.conversations:
                    self.conversations[utt.conversation_id]._add_utterance(utt)
                else:
                    new_convos[utt.conversation_id].append(utt.id)
            for convo_id, convo_utts in new_convos.items():
                new_convo = Conversation(owner=self, id=convo_id,
                                         utterances=convo_utts,
                                         meta=None)
                self.conversations[convo_id] = new_convo
                # (link speaker -> convo)
                new_convo_speaker = self.speakers[new_convo.get_utterance(convo_id).speaker.id]
                new_convo_speaker._add_conversation(new_convo)
        return self

    def update_speakers_data(self) -> None:
        """
		Updates the conversation and utterance lists of every Speaker in the Corpus

		:return: None
		"""
        speakers_utts = defaultdict(list)
        speakers_convos = defaultdict(list)

        for utt in self.iter_utterances():
            speakers_utts[utt.speaker.id].append(utt)

        for convo in self.iter_conversations():
            for utt in convo.iter_utterances():
                speakers_convos[utt.speaker.id].append(convo)

        for speaker in self.iter_speakers():
            speaker.utterances = {utt.id: utt for utt in speakers_utts[speaker.id]}
            speaker.conversations = {convo.id: convo for convo in speakers_convos[speaker.id]}

    def print_summary_stats(self) -> None:
        """
		Helper function for printing the number of Speakers, Utterances, and Conversations in this Corpus

		:return: None
		"""
        print("Number of Speakers: {}".format(len(self.speakers)))
        print("Number of Utterances: {}".format(len(self.utterances)))
        print("Number of Conversations: {}".format(len(self.conversations)))

    def get_vect_repr(self, id, field):
        """
		gets a vector representation stored under the name field, for an individual object with a particular id.

		:param id: id of object
		:param field: the name of the particular representation
		:return: a vector representation of object <id>
		"""

        vect_obj = self.vector_reprs[field]
        try:
            idx = vect_obj['key_to_idx'][id]
            return vect_obj['vects'][idx]
        except KeyError:
            return None

    def set_vect_reprs(self, field, keys, vects):
        """
		stores a matrix where each row is a vector representation of an object

		:param field: name of representation
		:param keys: list of object ids, where each entry corresponds to each row of the matrix
		:param vects: matrix of vector representations
		:return: None
		"""

        vect_obj = {'vects': vects, 'keys': keys}
        vect_obj['key_to_idx'] = {k: idx for idx, k in enumerate(vect_obj['keys'])}
        self.vector_reprs[field] = vect_obj

    @staticmethod
    def _load_jsonlist_to_dict(filename, index_key='id', value_key='value'):
        entries = {}
        with open(filename, 'r') as f:
            for line in f:
                entry = json.loads(line)
                entries[entry[index_key]] = entry[value_key]
        return entries

    @staticmethod
    def _dump_jsonlist_from_dict(entries, filename, index_key='id', value_key='value'):
        with open(filename, 'w') as f:
            for k, v in entries.items():
                json.dump({index_key: k, value_key: v}, f)
                f.write('\n')

    @staticmethod
    def _load_vectors(filename):
        vect_obj = {}
        with open(filename + '.keys') as f:
            vect_obj['keys'] = [x.strip() for x in f.readlines()]
        vect_obj['key_to_idx'] = {k: idx for idx, k in enumerate(vect_obj['keys'])}
        vect_obj['vects'] = np.load(filename + '.npy')
        return vect_obj

    @staticmethod
    def _dump_vectors(vect_obj, filename):
        with open(filename + '.keys', 'w') as f:
            f.write('\n'.join(vect_obj['keys']))
        np.save(filename, vect_obj['vects'])

    def load_info(self, obj_type, fields=None, dir_name=None):
        """
		loads attributes of objects in a corpus from disk.
		This function, along with dump_info, supports cases where a particular attribute is to be stored separately from
		the other corpus files, for organization or efficiency. These attributes will not be read when the corpus is
		initialized; rather, they can be loaded on-demand using this function.

		For each attribute with name <NAME>, will read from a file called info.<NAME>.jsonl, and load each attribute
		value into the respective object's .meta field.

		:param obj_type: type of object the attribute is associated with. can be one of "utterance", "speaker", "conversation".
		:param fields: a list of names of attributes to load. if empty, will load all attributes stored in the specified directory dir_name.
		:param dir_name: the directory to read attributes from. by default, or if set to None, will read from the directory that the Corpus was loaded from.
		:return: None
		"""
        if fields is None:
            fields = []

        if (self.original_corpus_path is None) and (dir_name is None):
            raise ValueError('must specify a directory to read from')
        if dir_name is None:
            dir_name = self.original_corpus_path

        if len(fields) == 0:
            fields = [x.replace('info.', '').replace('.jsonl', '') for x in os.listdir(dir_name)
                      if x.startswith('info')]

        for field in fields:
            # self.aux_info[field] = self._load_jsonlist_to_dict(
            #     os.path.join(dir_name, 'feat.%s.jsonl' % field))
            getter = lambda oid: self.get_object(obj_type, oid)
            entries = self._load_jsonlist_to_dict(
                os.path.join(dir_name, 'info.%s.jsonl' % field))
            for k, v in entries.items():
                try:
                    obj = getter(k)
                    obj.set_info(field, v)
                except:
                    continue

    def dump_info(self, obj_type, fields, dir_name=None):
        """
		writes attributes of objects in a corpus to disk.
		This function, along with load_info, supports cases where a particular attribute is to be stored separately from the other corpus files, for organization or efficiency. These attributes will not be read when the corpus is initialized; rather, they can be loaded on-demand using this function.

		For each attribute with name <NAME>, will write to a file called info.<NAME>.jsonl, where rows are json-serialized dictionaries structured as {"id": id of object, "value": value of attribute}.

		:param obj_type: type of object the attribute is associated with. can be one of "utterance", "speaker", "conversation".
		:param fields: a list of names of attributes to write to disk.
		:param dir_name: the directory to write attributes to. by default, or if set to None, will read from the directory that the Corpus was loaded from.
		:return: None
		"""

        if (self.original_corpus_path is None) and (dir_name is None):
            raise ValueError('must specify a directory to write to')

        if dir_name is None:
            dir_name = self.original_corpus_path
        # if len(fields) == 0:
        #     fields = self.aux_info.keys()
        for field in fields:
            # if field not in self.aux_info:
            #     raise ValueError("field %s not in index" % field)
            iterator = self.iter_objs(obj_type)
            entries = {obj.id: obj.get_info(field) for obj in iterator}
            # self._dump_jsonlist_from_dict(self.aux_info[field],
            #     os.path.join(dir_name, 'feat.%s.jsonl' % field))
            self._dump_jsonlist_from_dict(entries, os.path.join(dir_name, 'info.%s.jsonl' % field))

    def load_vector_reprs(self, field, dir_name=None):
        """
		reads vector representations of Corpus objects from disk.

		Will read matrices from a file called vect_info.<field>.npy and corresponding object IDs from a file called vect_info.<field>.keys,

		:param field: the name of the representation
		:param dir_name: the directory to read from; by default, or if set to None, will read from the directory that the Corpus was loaded from.
		:return: None
		"""

        if (self.original_corpus_path is None) and (dir_name is None):
            raise ValueError('must specify a directory to read from')
        if dir_name is None:
            dir_name = self.original_corpus_path

        self.vector_reprs[field] = self._load_vectors(
            os.path.join(dir_name, 'vect_info.' + field)
        )

    def dump_vector_reprs(self, field, dir_name=None):
        """
		writes vector representations of Corpus objects to disk.

		Will write matrices to a file called vect_info.<field>.npy and corresponding object IDs to a file called vect_info.<field>.keys,

		:param field: the name of the representation to write to disk
		:param dir_name: the directory to write to. by default, or if set to None, will read from the directory that the Corpus was loaded from.
		:return: None
		"""

        if (self.original_corpus_path is None) and (dir_name is None):
            raise ValueError('must specify a directory to write to')

        if dir_name is None:
            dir_name = self.original_corpus_path

        self._dump_vectors(self.vector_reprs[field], os.path.join(dir_name, 'vect_info.' + field))

    def get_attribute_table(self, obj_type, attrs):
        """
		returns a DataFrame, indexed by the IDs of objects of `obj_type`, containing attributes of these objects.

		:param obj_type: the type of object to get attributes for. can be `'utterance'`, `'speaker'` or `'conversation'`.
		:param attrs: a list of names of attributes to get.
		:return: a Pandas DataFrame of attributes.
		"""
        iterator = self.iter_objs(obj_type)

        table_entries = []
        for obj in iterator:
            entry = dict()
            entry['id'] = obj.id
            for attr in attrs:
                entry[attr] = obj.get_info(attr)
            table_entries.append(entry)
        return pd.DataFrame(table_entries).set_index('id')

    def set_speaker_convo_info(self, speaker_id, convo_id, key, value):
        """
		assigns speaker-conversation attribute `key` with `value` to speaker `speaker_id` in conversation `convo_id`.

		:param speaker_id: speaker
		:param convo_id: conversation
		:param key: name of attribute
		:param value: value of attribute
		:return: None
		"""

        speaker = self.get_speaker(speaker_id)
        if 'conversations' not in speaker.meta:
            speaker.meta['conversations'] = {}
        if convo_id not in speaker.meta['conversations']:
            speaker.meta['conversations'][convo_id] = {}
        speaker.meta['conversations'][convo_id][key] = value

    def get_speaker_convo_info(self, speaker_id, convo_id, key=None):
        """
		retreives speaker-conversation attribute `key` for `speaker_id` in conversation `convo_id`.

		:param speaker_id: speaker
		:param convo_id: conversation
		:param key: name of attribute. if None, will return all attributes for that speaker-conversation.
		:return: attribute value
		"""

        speaker = self.get_speaker(speaker_id)
        if 'conversations' not in speaker.meta: return None
        if key is None:
            return speaker.meta['conversations'].get(convo_id, {})
        return speaker.meta['conversations'].get(convo_id, {}).get(key)

    def organize_speaker_convo_history(self, utterance_filter=None):
        """
		For each speaker, pre-computes a list of all of their utterances, organized by the conversation they participated in. Annotates speaker with the following:
			* `n_convos`: number of conversations
			* `start_time`: time of first utterance, across all conversations
			* `conversations`: a dictionary keyed by conversation id, where entries consist of:
				* `idx`: the index of the conversation, in terms of the time of the first utterance contributed by that particular speaker (i.e., `idx=0` means this is the first conversation the speaker ever participated in)
				* `n_utterances`: the number of utterances the speaker contributed in the conversation
				* `start_time`: the timestamp of the speaker's first utterance in the conversation
				* `utterance_ids`: a list of ids of utterances contributed by the speaker, ordered by timestamp.
			In case timestamps are not provided with utterances, the present behavior is to sort just by utterance id.

		:param utterance_filter: function that returns True for an utterance that counts towards a speaker having participated in that conversation. (e.g., one could filter out conversations where the speaker contributed less than k words per utterance)
		"""

        if utterance_filter is None:
            utterance_filter = lambda x: True
        else:
            utterance_filter = utterance_filter

        speaker_to_convo_utts = defaultdict(lambda: defaultdict(list))
        for utterance in self.iter_utterances():
            if not utterance_filter(utterance): continue

            speaker_to_convo_utts[utterance.speaker.id][utterance.conversation_id].append(
                (utterance.id, utterance.timestamp))
        for speaker, convo_utts in speaker_to_convo_utts.items():
            for convo, utts in convo_utts.items():
                sorted_utts = sorted(utts, key=lambda x: (x[1], x[0]))
                self.set_speaker_convo_info(speaker, convo, 'utterance_ids', [x[0] for x in sorted_utts])
                self.set_speaker_convo_info(speaker, convo, 'start_time', sorted_utts[0][1])
                self.set_speaker_convo_info(speaker, convo, 'n_utterances', len(sorted_utts))
        for speaker in self.iter_speakers():
            try:
                speaker.set_info('n_convos', len(speaker.get_info('conversations')))
            except:
                continue

            sorted_convos = sorted(speaker.get_info('conversations').items(),
                                   key=lambda x: (x[1]['start_time'], x[1]['utterance_ids'][0]))
            speaker.set_info('start_time', sorted_convos[0][1]['start_time'])
            for idx, (convo_id, _) in enumerate(sorted_convos):
                self.set_speaker_convo_info(speaker.id, convo_id, 'idx', idx)

    def get_speaker_convo_attribute_table(self, attrs):
        """
		returns a table where each row lists a (speaker, convo) level aggregate for each attribute in attrs.

		:param attrs: list of (speaker, convo) attribute names
		:return: DataFrame containing all speaker,convo attributes.
		"""

        table_entries = []
        for speaker in self.iter_speakers():

            if 'conversations' not in speaker.meta: continue
            for convo_id, convo_dict in speaker.meta['conversations'].items():
                entry = {'id': '%s__%s' % (speaker.id, convo_id),
                         'speaker': speaker.id, 'convo_id': convo_id,
                         'convo_idx': convo_dict['idx']}

                for attr in attrs:
                    entry[attr] = convo_dict.get(attr, None)
                table_entries.append(entry)
        return pd.DataFrame(table_entries).set_index('id')

    def get_full_attribute_table(self, speaker_convo_attrs, speaker_attrs=None, convo_attrs=None,
                                 speaker_suffix='__speaker',
                                 convo_suffix='__convo'):
        """
		Returns a table where each row lists a (speaker, convo) level aggregate for each attribute in attrs,
		along with speaker-level and conversation-level attributes; by default these attributes are suffixed with
		'__speaker' and '__convo' respectively.

		:param speaker_convo_attrs: list of (speaker, convo) attribute names
		:param speaker_attrs: list of speaker attribute names
		:param convo_attrs: list of conversation attribute names
		:param speaker_suffix: suffix to append to names of speaker-level attributes
		:param convo_suffix: suffix to append to names of conversation-level attributes.
		:return: DataFrame containing all attributes.
		"""
        if speaker_attrs is None:
            speaker_attrs = []
        if convo_attrs is None:
            convo_attrs = []

        uc_df = self.get_speaker_convo_attribute_table(speaker_convo_attrs)
        u_df = self.get_attribute_table('speaker', speaker_attrs)
        u_df.columns = [x + speaker_suffix for x in u_df.columns]
        c_df = self.get_attribute_table('conversation', convo_attrs)
        c_df.columns = [x + convo_suffix for x in c_df.columns]
        return uc_df.join(u_df, on='speaker').join(c_df, on='convo_id')

# def __repr__(self):
# def __eq__(self, other):
# 	return True<|MERGE_RESOLUTION|>--- conflicted
+++ resolved
@@ -322,37 +322,6 @@
             if selector(v):
                 yield v
 
-<<<<<<< HEAD
-	def view_utterances(self, selector: Optional[Callable[[Utterance], bool]] = lambda utt: True,
-						exclude_meta: bool = False):
-		"""
-		View utterances in the Corpus, with an optional selector that filters for Utterances that should be included
-		Returns a dataframe of the utterances with data and metadata values
-		:param exclude_meta:
-		:param selector:
-		:return:
-		"""
-		ds = dict()
-		for utt in self.iter_utterances(selector):
-			d = utt.__dict__.copy()
-			if not exclude_meta:
-				for k, v in d['meta'].items():
-					d['meta.'+k] = v
-			del d['meta']
-			ds[utt.id] = d
-
-		df = pd.DataFrame(ds).T
-		df['id'] = df['_id']
-		df = df.set_index('id')
-		df = df.drop(['_id', '_owner', 'obj_type', 'user', '_root'], axis=1)
-		df['speaker'] = df['speaker'].map(lambda spkr: spkr.id)
-		meta_columns = [k for k in df.columns if k.startswith('meta.')]
-		return df[['timestamp', 'text', 'speaker', 'reply_to', 'conversation_id'] + meta_columns]
-
-	def iter_conversations(self, selector: Optional[Callable[[Conversation], bool]] = lambda convo: True) -> Generator[
-		Conversation, None, None]:
-		"""
-=======
     def get_utterances_dataframe(self, selector: Optional[Callable[[Utterance], bool]] = lambda utt: True,
                         exclude_meta: bool = False):
         """
@@ -384,7 +353,6 @@
     def iter_conversations(self, selector: Optional[Callable[[Conversation], bool]] = lambda convo: True) -> Generator[
         Conversation, None, None]:
         """
->>>>>>> 7e879557
 		Get conversations in the Corpus, with an optional selector that filters for Conversations that should be included
 
 		:param selector: a (lambda) function that takes a Conversation and returns True or False (i.e. include / exclude).
@@ -395,32 +363,6 @@
             if selector(v):
                 yield v
 
-<<<<<<< HEAD
-	def view_conversations(self, selector: Optional[Callable[[Conversation], bool]] = lambda utt: True,
-						   exclude_meta: bool = False):
-		"""
-		View conversations in the Corpus, with an optional selector that filters for Conversations that should be included
-		Returns a dataframe of the conversations with data and metadata values
-		:param selector:
-		:return:
-		"""
-		ds = dict()
-		for convo in self.iter_conversations(selector):
-			d = convo.__dict__.copy()
-			if not exclude_meta:
-				for k, v in d['meta'].items():
-					d['meta.'+k] = v
-			del d['meta']
-			ds[convo.id] = d
-
-		df = pd.DataFrame(ds).T
-		df['id'] = df['_id']
-		df = df.set_index('id')
-		return df.drop(['_owner', 'obj_type', '_utterance_ids', '_speaker_ids', 'tree', '_id'], axis=1)
-
-	def iter_speakers(self, selector: Optional[Callable[[Speaker], bool]] = lambda speaker: True) -> Generator[Speaker, None, None]:
-		"""
-=======
     def get_conversations_dataframe(self, selector: Optional[Callable[[Conversation], bool]] = lambda convo: True,
                            exclude_meta: bool = False):
         """
@@ -449,7 +391,6 @@
     def iter_speakers(self, selector: Optional[Callable[[Speaker], bool]] = lambda speaker: True) -> Generator[
         Speaker, None, None]:
         """
->>>>>>> 7e879557
 		Get Speakers in the Corpus, with an optional selector that filters for Conversations that should be included
 
 		:param selector: a (lambda) function that takes a Speaker and returns True or False (i.e. include / exclude).
@@ -457,40 +398,6 @@
 		:return: a generator of Speakers
 		"""
 
-<<<<<<< HEAD
-		for speaker in self.speakers.values():
-			if selector(speaker):
-				yield speaker
-
-	def view_speakers(self, selector: Optional[Callable[[Speaker], bool]] = lambda utt: True,
-					  exclude_meta: bool = False):
-		"""
-		View speakers in the Corpus, with an optional selector that filters for Speakers that should be included
-		Returns a dataframe of the Speakers with data and metadata values
-		:param selector:
-		:return:
-		"""
-		ds = dict()
-		for spkr in self.iter_speakers(selector):
-			d = spkr.__dict__.copy()
-			if not exclude_meta:
-				for k, v in d['meta'].items():
-					d['meta.'+k] = v
-			del d['meta']
-			ds[spkr.id] = d
-
-		df = pd.DataFrame(ds).T
-		df['id'] = df['_id']
-		df = df.set_index('id')
-		return df.drop(['_owner', 'obj_type', 'utterances', 'conversations', '_id'], axis=1)
-
-	def iter_users(self, selector=lambda speaker: True):
-		deprecation("iter_users()", "iter_speakers()")
-		return self.iter_speakers(selector)
-
-	def iter_objs(self, obj_type: str, selector: Callable[[Union[Speaker, Utterance, Conversation]], bool] = lambda obj: True):
-		"""
-=======
         for speaker in self.speakers.values():
             if selector(speaker):
                 yield speaker
@@ -527,7 +434,6 @@
     def iter_objs(self, obj_type: str,
                   selector: Callable[[Union[Speaker, Utterance, Conversation]], bool] = lambda obj: True):
         """
->>>>>>> 7e879557
 		Get Corpus objects of specified type from the Corpus, with an optional selector that filters for Corpus object that should be included
 
 		:param obj_type: "speaker", "utterance", or "conversation"
