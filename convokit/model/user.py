from functools import total_ordering
from typing import Dict, List, Optional
from .corpusUtil import warn
from .corpusObject import CorpusObject

@total_ordering
class User(CorpusObject):
    """Represents a single user in a dataset.

    :param name: name of the user.
    :type name: str
    :param utts: dictionary of utterances by the user, where key is utterance id
    :param convos: dictionary of conversations started by the user, where key is conversation id
    :param meta: arbitrary dictionary of attributes associated
        with the user.
    :type meta: dict

    :ivar name: name of the user.
    :ivar meta: dictionary of attributes associated with the user.
    """

    def __init__(self, owner=None, name: str = None, utts = None, convos = None, meta: Optional[Dict] = None):
        super().__init__(obj_type="user", owner=owner, id=name, meta=meta)
        self._name = name
        self.utterances = utts if utts is not None else dict()
        self.conversations = convos if convos is not None else dict()
<<<<<<< HEAD
        self._meta = meta if meta is not None else {}
        self._split_attribs = set()
        self._update_uid()
        self.id = name

    def identify_by_attribs(self, attribs: Collection) -> None:
        """Identify a user by a list of attributes. Sets which user info
        attributes should distinguish users of the same name in equality tests.
        For example, in the Supreme Court dataset, users are labeled with the
        current case id. Call this method with attribs = ["case"] to count
        the same person across different cases as different users.

        By default, if this function is not called, Users are identified by name only.

        :param attribs: Collection of attribute names.
        :type attribs: Collection
        """

        self._split_attribs = set(attribs)
        self._update_uid()
=======
        # self._split_attribs = set()
        # self._update_uid()

    # def identify_by_attribs(self, attribs: Collection) -> None:
    #     """Identify a user by a list of attributes. Sets which user info
    #     attributes should distinguish users of the same name in equality tests.
    #     For example, in the Supreme Court dataset, users are labeled with the
    #     current case id. Call this method with attribs = ["case"] to count
    #     the same person across different cases as different users.
    #
    #     By default, if this function is not called, Users are identified by name only.
    #
    #     :param attribs: Collection of attribute names.
    #     :type attribs: Collection
    #     """
    #
    #     self._split_attribs = set(attribs)
    #     # self._update_uid()
>>>>>>> c03ca53e

    def _get_name(self): return self._name

    def _set_name(self, value: str):
        warn("This attribute will be removed in a future release. Use User.id instead.")
        self._name = value
        # self._update_uid()

    name = property(_get_name, _set_name)

    def get_utterance(self, ut_id: str): #-> Utterance:
        """
        Get the Utterance with the specified Utterance id

        :param ut_id: The id of the Utterance
        :return: An Utterance object
        """
        return self.utterances[ut_id]

    def iter_utterances(self, selector=lambda utt: True): #-> Generator[Utterance, None, None]:
        """

        :return: An iterator of the Utterances made by the User
        """
        for v in self.utterances.values():
            if selector(v):
                yield v

    def get_utterance_ids(self, selector=lambda utt: True) -> List[str]:
        """

        :return: a List of the ids of Utterances made by the User
        """
        return list([utt.id for utt in self.iter_utterances(selector)])

    def get_conversation(self, cid: str): # -> Conversation:
        """
        Get the Conversation with the specified Conversation id

        :param cid: The id of the Conversation
        :return: A Conversation object
        """
        return self.conversations[cid]

    def iter_conversations(self, selector=lambda convo: True): # -> Generator[Conversation, None, None]:
        """

        :return: An iterator of the Conversations started by the User
        """
        for v in self.conversations.values():
            if selector(v):
                yield v

    def get_conversation_ids(self, selector=lambda convo: True) -> List[str]:
        """

        :return: a List of the ids of Conversations started by the User
        """
        return [convo.id for convo in self.iter_conversations(selector)]



    # def _update_uid(self):
    #     rep = dict()
    #     rep["name"] = self._name
    #     if self._split_attribs:
    #         rep["attribs"] = {k: self._meta[k] for k in self._split_attribs
    #                           if k in self._meta}
    #     # self.meta["uid"] = "User(" + str(sorted(rep.items())) + ")"

    def __lt__(self, other):
        return self.id < other.id

    def __hash__(self):
        return hash(self.id)

    def __eq__(self, other):
        if not isinstance(other, User):
            return False
        try:
            return self.id == other.id
        except AttributeError:
            return self.__dict__['_name'] == other.__dict__['_name']

    def print_user_stats(self):
        """
        Helper function for printing the number of Utterances and Conversations by the User

        :return: None
        """
        print("Number of Utterances: {}".format(len(list(self.iter_utterances()))))
        print("Number of Conversations: {}".format(len(list(self.iter_conversations()))))
    # def copy(self):
    #     """
    #     :return: A duplicate of the User with the same data and metadata
    #     """
    #     return User(name=self.name, utts=self.utterances, convos=self.conversations, meta=self.meta.copy())<|MERGE_RESOLUTION|>--- conflicted
+++ resolved
@@ -24,28 +24,6 @@
         self._name = name
         self.utterances = utts if utts is not None else dict()
         self.conversations = convos if convos is not None else dict()
-<<<<<<< HEAD
-        self._meta = meta if meta is not None else {}
-        self._split_attribs = set()
-        self._update_uid()
-        self.id = name
-
-    def identify_by_attribs(self, attribs: Collection) -> None:
-        """Identify a user by a list of attributes. Sets which user info
-        attributes should distinguish users of the same name in equality tests.
-        For example, in the Supreme Court dataset, users are labeled with the
-        current case id. Call this method with attribs = ["case"] to count
-        the same person across different cases as different users.
-
-        By default, if this function is not called, Users are identified by name only.
-
-        :param attribs: Collection of attribute names.
-        :type attribs: Collection
-        """
-
-        self._split_attribs = set(attribs)
-        self._update_uid()
-=======
         # self._split_attribs = set()
         # self._update_uid()
 
@@ -64,7 +42,6 @@
     #
     #     self._split_attribs = set(attribs)
     #     # self._update_uid()
->>>>>>> c03ca53e
 
     def _get_name(self): return self._name
 
