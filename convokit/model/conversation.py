--- conflicted
+++ resolved
@@ -236,16 +236,9 @@
         children_utt_ids = [k for k, v in reply_to_dict.items() if v == root]
         for child_utt_id in children_utt_ids:
             self._print_convo_helper(root=child_utt_id, indent=indent+4,
-<<<<<<< HEAD
-                                     reply_to_dict=reply_to_dict, utt_info_func=utt_info_func,
-                                     limit=limit)
-
-    def print_conversation_structure(self, utt_info_func: Callable[[Utterance], str] = lambda utt: utt.user.id, limit=None) -> None:
-=======
                                      reply_to_dict=reply_to_dict, utt_info_func=utt_info_func, limit=limit)
 
     def print_conversation_structure(self, utt_info_func: Callable[[Utterance], str] = lambda utt: utt.user.id, limit: int = None) -> None:
->>>>>>> 6914d976
         """
         Prints an indented representation of utterances in the Conversation with conversation reply-to structure determining the indented level. The details of each utterance to be printed can be configured.
 
